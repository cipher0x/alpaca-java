--- conflicted
+++ resolved
@@ -1,4 +1,3 @@
-<<<<<<< HEAD
 package io.github.mainstringargs.alpaca;
 
 /**
@@ -92,93 +91,5 @@
 
     /** The Constant UTF_ENCODING. */
     public static final String UTF_ENCODING = "UTF-8";
-
-}
-=======
-package io.github.mainstringargs.alpaca;
-
-/**
- * The Class AlpacaConstants.
- */
-public class AlpacaConstants {
-
-    /** The Constant SYMBOLS_PARAMETER. */
-    public static final String SYMBOLS_PARAMETER = "symbols";
-
-    /** The Constant END_PARAMETER. */
-    public static final String END_PARAMETER = "end";
-
-    /** The Constant START_PARAMETER. */
-    public static final String START_PARAMETER = "start";
-
-    /** The Constant ASSET_CLASS_PARAMETER. */
-    public static final String ASSET_CLASS_PARAMETER = "asset_class";
-
-    /** The Constant CLIENT_ORDER_ID_PARAMETER. */
-    public static final String CLIENT_ORDER_ID_PARAMETER = "client_order_id";
-
-    /** The Constant STOP_PRICE_PARAMETER. */
-    public static final String STOP_PRICE_PARAMETER = "stop_price";
-
-    /** The Constant LIMIT_PRICE_PARAMETER. */
-    public static final String LIMIT_PRICE_PARAMETER = "limit_price";
-
-    /** The Constant TIME_IN_FORCE_PARAMETER. */
-    public static final String TIME_IN_FORCE_PARAMETER = "time_in_force";
-
-    /** The Constant TYPE_PARAMETER. */
-    public static final String TYPE_PARAMETER = "type";
-
-    /** The Constant SIDE_PARAMETER. */
-    public static final String SIDE_PARAMETER = "side";
-
-    /** The Constant QTY_PARAMETER. */
-    public static final String QTY_PARAMETER = "qty";
-
-    /** The Constant SYMBOL_PARAMETER. */
-    public static final String SYMBOL_PARAMETER = "symbol";
-
-    /** The Constant DIRECTION_PARAMETER. */
-    public static final String DIRECTION_PARAMETER = "direction";
-
-    /** The Constant UNTIL_PARAMETER. */
-    public static final String UNTIL_PARAMETER = "until";
-
-    /** The Constant AFTER_PARAMETER. */
-    public static final String AFTER_PARAMETER = "after";
-
-    /** The Constant LIMIT_PARAMETER. */
-    public static final String LIMIT_PARAMETER = "limit";
-
-    /** The Constant STATUS_PARAMETER. */
-    public static final String STATUS_PARAMETER = "status";
-
-    /** The Constant BARS_ENDPOINT. */
-    public static final String BARS_ENDPOINT = "bars";
-
-    /** The Constant CLOCK_ENDPOINT. */
-    public static final String CLOCK_ENDPOINT = "clock";
-
-    /** The Constant CALENDAR_ENDPOINT. */
-    public static final String CALENDAR_ENDPOINT = "calendar";
-
-    /** The Constant ASSETS_ENDPOINT. */
-    public static final String ASSETS_ENDPOINT = "assets";
-
-    /** The Constant POSITIONS_ENDPOINT. */
-    public static final String POSITIONS_ENDPOINT = "positions";
-
-    /** The Constant ACCOUNT_ENDPOINT. */
-    public static final String ACCOUNT_ENDPOINT = "account";
-
-    /** The Constant ORDERS_BY_CLIENT_ORDER_ID_ENDPOINT. */
-    public static final String ORDERS_BY_CLIENT_ORDER_ID_ENDPOINT = "orders:by_client_order_id";
-
-    /** The Constant ORDERS_ENDPOINT. */
-    public static final String ORDERS_ENDPOINT = "orders";
-
-    /** The Constant UTF_ENCODING. */
-    public static final String UTF_ENCODING = "UTF-8";
-
-}
->>>>>>> 53aaa397
+    
+}