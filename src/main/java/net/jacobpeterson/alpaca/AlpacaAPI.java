package net.jacobpeterson.alpaca;

import com.google.common.base.Preconditions;
import com.google.gson.JsonArray;
import com.google.gson.JsonElement;
import com.google.gson.JsonObject;
import com.google.gson.JsonPrimitive;
import com.google.gson.reflect.TypeToken;
import com.mashape.unirest.http.HttpResponse;
import net.jacobpeterson.abstracts.websocket.exception.WebsocketException;
import net.jacobpeterson.alpaca.enums.ActivityType;
import net.jacobpeterson.alpaca.enums.AssetStatus;
import net.jacobpeterson.alpaca.enums.BarsTimeFrame;
import net.jacobpeterson.alpaca.enums.Direction;
import net.jacobpeterson.alpaca.enums.OrderClass;
import net.jacobpeterson.alpaca.enums.OrderSide;
import net.jacobpeterson.alpaca.enums.OrderStatus;
import net.jacobpeterson.alpaca.enums.OrderTimeInForce;
import net.jacobpeterson.alpaca.enums.OrderType;
import net.jacobpeterson.alpaca.enums.PortfolioPeriodUnit;
import net.jacobpeterson.alpaca.enums.PortfolioTimeFrame;
import net.jacobpeterson.alpaca.properties.AlpacaProperties;
import net.jacobpeterson.alpaca.rest.AlpacaRequest;
import net.jacobpeterson.alpaca.rest.AlpacaRequestBuilder;
import net.jacobpeterson.alpaca.rest.exception.AlpacaAPIRequestException;
import net.jacobpeterson.alpaca.websocket.broker.client.AlpacaWebsocketClient;
import net.jacobpeterson.alpaca.websocket.broker.listener.AlpacaStreamListener;
import net.jacobpeterson.alpaca.websocket.marketdata.client.MarketDataWebsocketClient;
import net.jacobpeterson.alpaca.websocket.marketdata.listener.MarketDataStreamListener;
import net.jacobpeterson.domain.alpaca.account.Account;
import net.jacobpeterson.domain.alpaca.accountactivities.AccountActivity;
import net.jacobpeterson.domain.alpaca.accountactivities.NonTradeActivity;
import net.jacobpeterson.domain.alpaca.accountactivities.TradeActivity;
import net.jacobpeterson.domain.alpaca.accountconfiguration.AccountConfiguration;
import net.jacobpeterson.domain.alpaca.asset.Asset;
import net.jacobpeterson.domain.alpaca.calendar.Calendar;
import net.jacobpeterson.domain.alpaca.clock.Clock;
import net.jacobpeterson.domain.alpaca.marketdata.Bar;
import net.jacobpeterson.domain.alpaca.marketdata.LastQuoteResponse;
import net.jacobpeterson.domain.alpaca.marketdata.LastTradeResponse;
import net.jacobpeterson.domain.alpaca.order.CancelledOrder;
import net.jacobpeterson.domain.alpaca.order.Order;
import net.jacobpeterson.domain.alpaca.portfoliohistory.PortfolioHistory;
import net.jacobpeterson.domain.alpaca.position.ClosePositionOrder;
import net.jacobpeterson.domain.alpaca.position.Position;
import net.jacobpeterson.domain.alpaca.watchlist.Watchlist;
import net.jacobpeterson.util.format.FormatUtil;
import net.jacobpeterson.util.gson.GsonUtil;
import org.apache.logging.log4j.LogManager;
import org.apache.logging.log4j.Logger;

import java.io.InputStream;
import java.lang.reflect.Type;
import java.time.LocalDate;
import java.time.ZonedDateTime;
import java.time.format.DateTimeFormatter;
import java.util.ArrayList;
import java.util.Arrays;
import java.util.Map;
import java.util.StringJoiner;
import java.util.stream.Collectors;

/**
 * The {@link AlpacaAPI} class. This class contains methods to interface with the Alpaca API.
 * <br>
 * Note that most of these methods are blocking methods and this class in NOT thread-safe.
 */
public class AlpacaAPI {

    /** The logger. */
    private static final Logger LOGGER = LogManager.getLogger(AlpacaAPI.class);

    /** The key ID. */
    private final String keyID;

    /** The base API url. */
    private final String baseAPIURL;

    /** The alpaca request. */
    private final AlpacaRequest alpacaRequest;

    /** The base data url. */
    private final String baseDataUrl;

    /** The alpaca websocket client. */
    private final AlpacaWebsocketClient alpacaWebSocketClient;

    /** The market data websocket client. */
    private final MarketDataWebsocketClient marketDataWebSocketClient;

    /**
     * Instantiates a new {@link AlpacaAPI} using properties specified in alpaca.properties file (or their associated
     * defaults)
     */
    public AlpacaAPI() {
        this(AlpacaProperties.KEY_ID_VALUE, AlpacaProperties.SECRET_VALUE, null, AlpacaProperties.BASE_API_URL_VALUE,
                AlpacaProperties.BASE_DATA_URL_VALUE);

        LOGGER.debug(AlpacaProperties.staticToString());
    }

    /**
     * Instantiates a new {@link AlpacaAPI} using the specified keyID and secret.
     *
     * @param keyID  the key ID
     * @param secret the secret
     */
    public AlpacaAPI(String keyID, String secret) {
        this(keyID, secret, null, AlpacaProperties.BASE_API_URL_VALUE, AlpacaProperties.BASE_DATA_URL_VALUE);
    }

    /**
     * Instantiates a new {@link AlpacaAPI} using the specified keyID, secret, and baseAPIURL.
     *
     * @param keyID      the key ID
     * @param secret     the secret
     * @param baseAPIURL the api account url
     */
    public AlpacaAPI(String keyID, String secret, String baseAPIURL) {
        this(keyID, secret, null, baseAPIURL, AlpacaProperties.BASE_DATA_URL_VALUE);
    }

    /**
     * Instantiates a new {@link AlpacaAPI} using the specified OAuth token.
     *
     * @param oAuthToken the OAuth token
     */
    public AlpacaAPI(String oAuthToken) {
        this(null, null, oAuthToken, AlpacaProperties.BASE_API_URL_VALUE, AlpacaProperties.BASE_DATA_URL_VALUE);
    }

    /**
     * Instantiates a new {@link AlpacaAPI} using the specified AlpacaConstants.VERSION_2_ENDPOINT, keyId, secret, OAuth
     * token (if there is one), baseAPIURL, and baseDataURL.
     *
     * @param keyID       the key ID
     * @param secret      the secret
     * @param oAuthToken  the OAuth token
     * @param baseAPIURL  the base API URL
     * @param baseDataURL the base data URL
     */
    public AlpacaAPI(String keyID, String secret, String oAuthToken, String baseAPIURL,
            String baseDataURL) {
        Preconditions.checkState((keyID != null && secret != null) || oAuthToken != null);

        this.keyID = keyID;
        this.baseAPIURL = baseAPIURL;
        this.baseDataUrl = baseDataURL;

        boolean isOAuth = oAuthToken != null;

        alpacaRequest = isOAuth ? new AlpacaRequest(oAuthToken) :
                new AlpacaRequest(keyID, secret);
        alpacaWebSocketClient = isOAuth ? new AlpacaWebsocketClient(oAuthToken, baseAPIURL) :
                new AlpacaWebsocketClient(keyID, secret, baseAPIURL);
        marketDataWebSocketClient = isOAuth ? new MarketDataWebsocketClient(oAuthToken, baseDataURL) :
                new MarketDataWebsocketClient(keyID, secret, baseDataURL);

        LOGGER.debug(this.toString());
    }

    /**
     * Returns the account associated with the API key.
     *
     * @return the account
     *
     * @throws AlpacaAPIRequestException the alpaca API exception
     * @see <a href="https://docs.alpaca.markets/api-documentation/api-v2/account/">Get the Account</a>
     */
    public Account getAccount() throws AlpacaAPIRequestException {
        AlpacaRequestBuilder urlBuilder = new AlpacaRequestBuilder(baseAPIURL, AlpacaConstants.VERSION_2_ENDPOINT,
                AlpacaConstants.ACCOUNT_ENDPOINT);

        HttpResponse<InputStream> response = alpacaRequest.invokeGet(urlBuilder);

        if (response.getStatus() != 200) {
            throw new AlpacaAPIRequestException(response);
        }

        return alpacaRequest.getResponseObject(response, Account.class);
    }

    /**
     * Returns account activity entries for many or for a specific type of activity.
     *
     * @param date          The date for which you want to see activities.
     * @param until         The response will contain only activities submitted before this date. (Cannot be used with
     *                      date.)
     * @param after         The response will contain only activities submitted after this date. (Cannot be used with
     *                      date.)
     * @param direction     asc or desc (default desc if unspecified.)
     * @param pageSize      The maximum number of entries to return in the response. (See the section on paging.)
     * @param pageToken     The ID of the end of your current page of results. (See the section on paging.)
     * @param activityTypes the activity types (null for all activities)
     *
     * @return the account activities
     *
     * @throws AlpacaAPIRequestException the alpaca api exception
     * @see <a href="https://docs.alpaca.markets/api-documentation/api-v2/account-activities/">Gets the Account
     * Activities</a>
     */
    public ArrayList<AccountActivity> getAccountActivities(ZonedDateTime date, ZonedDateTime until, ZonedDateTime after,
            Direction direction, Integer pageSize, String pageToken, ActivityType... activityTypes)
            throws AlpacaAPIRequestException {
        AlpacaRequestBuilder urlBuilder = new AlpacaRequestBuilder(baseAPIURL, AlpacaConstants.VERSION_2_ENDPOINT,
                AlpacaConstants.ACCOUNT_ENDPOINT,
                AlpacaConstants.ACTIVITIES_ENDPOINT);

        if (activityTypes != null) { // Check if we don't want all activity types
            if (activityTypes.length == 1) { // Get one activity
                urlBuilder.appendEndpoint(activityTypes[0].getAPIName());
            } else { // Get list of activities
                urlBuilder.appendURLParameter("activity_types", Arrays.stream(activityTypes)
                        .map(ActivityType::getAPIName).collect(Collectors.joining(","))); // Makes comma-separated list
            }
        }

        if (date != null) {
            urlBuilder.appendURLParameter(AlpacaConstants.DATE_PARAMETER,
                    date.format(DateTimeFormatter.ISO_OFFSET_DATE_TIME));
        }

        if (until != null) {
            urlBuilder.appendURLParameter(AlpacaConstants.UNTIL_PARAMETER,
                    until.format(DateTimeFormatter.ISO_OFFSET_DATE_TIME));
        }

        if (after != null) {
            urlBuilder.appendURLParameter(AlpacaConstants.AFTER_PARAMETER,
                    after.format(DateTimeFormatter.ISO_OFFSET_DATE_TIME));
        }

        if (direction != null) {
            urlBuilder.appendURLParameter(AlpacaConstants.DIRECTION_PARAMETER, direction.getAPIName());
        }

        if (pageSize != null) {
            urlBuilder.appendURLParameter(AlpacaConstants.PAGE_SIZE_PARAMETER, pageSize.toString());
        }

        if (pageToken != null) {
            urlBuilder.appendURLParameter(AlpacaConstants.PAGE_TOKEN_PARAMETER, pageToken);
        }

        HttpResponse<InputStream> response = alpacaRequest.invokeGet(urlBuilder);

        if (response.getStatus() != 200) {
            throw new AlpacaAPIRequestException(response);
        }
        JsonElement responseJsonElement = alpacaRequest.getResponseJSON(response);
        ArrayList<AccountActivity> accountActivities = new ArrayList<>();

        if (responseJsonElement instanceof JsonArray) {
            JsonArray responseJsonArray = (JsonArray) responseJsonElement;

            for (JsonElement arrayJsonElement : responseJsonArray) { // Loop through response array
                if (arrayJsonElement instanceof JsonObject) {
                    JsonObject arrayJsonObject = (JsonObject) arrayJsonElement;

                    if (GsonUtil.doesGsonPOJOMatch(TradeActivity.class, arrayJsonObject)) {
                        accountActivities.add(GsonUtil.GSON.fromJson(arrayJsonObject, TradeActivity.class));
                    } else if (GsonUtil.doesGsonPOJOMatch(NonTradeActivity.class, arrayJsonObject)) {
                        accountActivities.add(GsonUtil.GSON.fromJson(arrayJsonObject, NonTradeActivity.class));
                    } else {
                        LOGGER.warn("Received unknown JSON Object in response!");
                    }
                } else {
                    throw new IllegalStateException("All array elements must be objects!");
                }
            }
            return accountActivities;
        } else {
            throw new IllegalStateException("The response must be an array!");
        }
    }

    /**
     * Returns the current account configuration values.
     *
     * @return the account configurations
     *
     * @throws AlpacaAPIRequestException the alpaca api exception
     * @see <a href="https://docs.alpaca.markets/api-documentation/api-v2/account-configuration/">Account
     * Configuration</a>
     */
    public AccountConfiguration getAccountConfiguration() throws AlpacaAPIRequestException {
        AlpacaRequestBuilder urlBuilder = new AlpacaRequestBuilder(baseAPIURL, AlpacaConstants.VERSION_2_ENDPOINT,
                AlpacaConstants.ACCOUNT_ENDPOINT,
                AlpacaConstants.CONFIGURATIONS_ENDPOINT);

        HttpResponse<InputStream> response = alpacaRequest.invokeGet(urlBuilder);

        if (response.getStatus() != 200) {
            throw new AlpacaAPIRequestException(response);
        }

        return alpacaRequest.getResponseObject(response, AccountConfiguration.class);
    }

    /**
     * Sets account configuration.
     *
     * @param accountConfiguration the account configuration
     *
     * @return the updated account configuration
     *
     * @throws AlpacaAPIRequestException the alpaca api exception
     * @see <a href="https://docs.alpaca.markets/api-documentation/api-v2/account-configuration/">Account
     * Configuration</a>
     */
    public AccountConfiguration setAccountConfiguration(AccountConfiguration accountConfiguration)
            throws AlpacaAPIRequestException {
        Preconditions.checkNotNull(accountConfiguration);

        AlpacaRequestBuilder urlBuilder = new AlpacaRequestBuilder(baseAPIURL, AlpacaConstants.VERSION_2_ENDPOINT,
                AlpacaConstants.ACCOUNT_ENDPOINT,
                AlpacaConstants.CONFIGURATIONS_ENDPOINT);
        urlBuilder.setCustomBody(GsonUtil.GSON.toJson(accountConfiguration));

        HttpResponse<InputStream> response = alpacaRequest.invokePatch(urlBuilder);

        if (response.getStatus() != 200) {
            throw new AlpacaAPIRequestException(response);
        }

        return alpacaRequest.getResponseObject(response, AccountConfiguration.class);
    }

    /**
     * Retrieves a list of orders for the account, filtered by the supplied query parameters.
     *
     * @param status    Order status to be queried. open, closed or all. Defaults to open.
     * @param limit     The maximum number of orders in response. Defaults to 50 and max is 500.
     * @param after     The response will include only ones submitted after this timestamp (exclusive.)
     * @param until     The response will include only ones submitted until this timestamp (exclusive.)
     * @param direction The chronological order of response based on the submission time. asc or desc. Defaults to
     *                  desc.
     * @param nested    If true, the result will roll up multi-leg orders under the legs field of primary order.
     * @param symbols   Optional, a list of symbols to only return orders for those symbols passed in
     *
     * @return the orders
     *
     * @throws AlpacaAPIRequestException the alpaca API exception
     * @see <a href="https://docs.alpaca.markets/api-documentation/api-v2/orders/">Orders</a>
     */
    public ArrayList<Order> getOrders(OrderStatus status, Integer limit, ZonedDateTime after, ZonedDateTime until,
<<<<<<< HEAD
            Direction direction, Boolean nested) throws AlpacaAPIRequestException {
        AlpacaRequestBuilder urlBuilder = new AlpacaRequestBuilder(baseAPIURL, AlpacaConstants.VERSION_2_ENDPOINT,
=======
            Direction direction, Boolean nested, ArrayList<String> symbols) throws AlpacaAPIRequestException {
        AlpacaRequestBuilder urlBuilder = new AlpacaRequestBuilder(baseAPIURL, apiVersion,
>>>>>>> bd4b3836
                AlpacaConstants.ORDERS_ENDPOINT);

        if (status != null) {
            urlBuilder.appendURLParameter(AlpacaConstants.STATUS_PARAMETER, status.getAPIName());
        }

        if (limit != null) {
            urlBuilder.appendURLParameter(AlpacaConstants.LIMIT_PARAMETER, limit.toString());
        }

        if (after != null) {
            urlBuilder.appendURLParameter(AlpacaConstants.AFTER_PARAMETER,
                    after.format(DateTimeFormatter.ISO_OFFSET_DATE_TIME));
        }

        if (until != null) {
            urlBuilder.appendURLParameter(AlpacaConstants.UNTIL_PARAMETER,
                    until.format(DateTimeFormatter.ISO_OFFSET_DATE_TIME));
        }

        if (direction != null) {
            urlBuilder.appendURLParameter(AlpacaConstants.DIRECTION_PARAMETER, direction.getAPIName());
        }

        if (nested != null) {
            urlBuilder.appendURLParameter(AlpacaConstants.NESTED_PARAMETER, nested.toString());
        }

        if (symbols != null) {
            urlBuilder.appendURLParameter(AlpacaConstants.SYMBOLS_PARAMETER, symbols.toString().
                    replace(", ", ",").replaceAll("[\\[.\\]]", ""));
        }

        HttpResponse<InputStream> response = alpacaRequest.invokeGet(urlBuilder);

        if (response.getStatus() != 200) {
            throw new AlpacaAPIRequestException(response);
        }

        Type arrayListType = new TypeToken<ArrayList<Order>>() {}.getType();

        return alpacaRequest.getResponseObject(response, arrayListType);
    }

    /**
     * Places a new order for the given account. An order request may be rejected if the account is not authorized for
     * trading, or if the tradable balance is insufficient to fill the order. Note: many of the parameters for this
     * method can be set to null if they aren't required for your order type.
     *
     * @param symbol               symbol or asset ID to identify the asset to trade
     * @param quantity             number of shares to trade
     * @param side                 buy or sell
     * @param type                 market, limit, stop, or stop_limit
     * @param timeInForce          day, gtc, opg, cls, ioc, fok. Please see Understand Orders for more info.
     * @param limitPrice           required if type is limit or stop_limit
     * @param stopPrice            required if type is stop or stop_limit
     * @param trailPrice           this or trail_percent is required if type is trailing_stop
     * @param trailPercent         this or trail_price is required if type is trailing_stop
     * @param extendedHours        (default) false. If true, order will be eligible to execute in premarket/afterhours.
     *                             Only works with type limit and time_in_force day.
     * @param clientOrderId        A unique identifier for the order. Automatically generated if not sent.
     * @param orderClass           Simple, bracket, oco, or oto. For details of non-simple order classes, please see
     *                             Bracket Order Overview on the Alpaca Docs.
     * @param takeProfitLimitPrice Additional parameter for take-profit leg of advanced orders. Required for bracket
     *                             orders.
     * @param stopLossStopPrice    Additional parameters for stop-loss leg of advanced orders. Required for bracket
     *                             orders.
     * @param stopLossLimitPrice   Additional parameters for stop-loss leg of advanced orders. The stop-loss order
     *                             becomes a stop-limit order if specified.
     *
     * @return the order
     *
     * @throws AlpacaAPIRequestException the alpaca API exception
     * @see <a href="https://docs.alpaca.markets/api-documentation/api-v2/orders/">Orders</a>
     */
    public Order requestNewOrder(String symbol, Integer quantity, OrderSide side, OrderType type,
            OrderTimeInForce timeInForce, Double limitPrice, Double stopPrice, Double trailPrice, Double trailPercent,
            Boolean extendedHours, String clientOrderId, OrderClass orderClass, Double takeProfitLimitPrice,
            Double stopLossStopPrice, Double stopLossLimitPrice)
            throws AlpacaAPIRequestException {
        Preconditions.checkNotNull(symbol);
        Preconditions.checkNotNull(quantity);
        Preconditions.checkNotNull(side);
        Preconditions.checkNotNull(type);
        Preconditions.checkNotNull(timeInForce);

        AlpacaRequestBuilder urlBuilder = new AlpacaRequestBuilder(baseAPIURL, AlpacaConstants.VERSION_2_ENDPOINT,
                AlpacaConstants.ORDERS_ENDPOINT);

        urlBuilder.appendJSONBodyProperty(AlpacaConstants.SYMBOL_PARAMETER, symbol);
        urlBuilder.appendJSONBodyProperty(AlpacaConstants.QTY_PARAMETER, quantity.toString());
        urlBuilder.appendJSONBodyProperty(AlpacaConstants.SIDE_PARAMETER, side.getAPIName());
        urlBuilder.appendJSONBodyProperty(AlpacaConstants.TYPE_PARAMETER, type.getAPIName());
        urlBuilder.appendJSONBodyProperty(AlpacaConstants.TIME_IN_FORCE_PARAMETER, timeInForce.getAPIName());

        if (limitPrice != null) {
            urlBuilder.appendJSONBodyProperty(AlpacaConstants.LIMIT_PRICE_PARAMETER,
                    FormatUtil.toDecimalFormat(limitPrice));
        }

        if (stopPrice != null) {
            urlBuilder.appendJSONBodyProperty(AlpacaConstants.STOP_PRICE_PARAMETER,
                    FormatUtil.toDecimalFormat(stopPrice));
        }

        if (trailPrice != null) {
            urlBuilder.appendJSONBodyProperty(AlpacaConstants.TRAIL_PRICE_PARAMETER,
                    FormatUtil.toDecimalFormat(trailPrice));
        }

        if (trailPercent != null) {
            urlBuilder.appendJSONBodyProperty(AlpacaConstants.TRAIL_PERCENT_PARAMETER,
                    FormatUtil.toDecimalFormat(trailPercent));
        }

        if (extendedHours != null) {
            urlBuilder.appendJSONBodyJSONProperty(AlpacaConstants.EXTENDED_HOURS_PARAMETER,
                    new JsonPrimitive(extendedHours));
        }

        if (clientOrderId != null) {
            urlBuilder.appendJSONBodyProperty(AlpacaConstants.CLIENT_ORDER_ID_PARAMETER, clientOrderId);
        }

        if (orderClass != null) {
            urlBuilder.appendJSONBodyProperty(AlpacaConstants.ORDER_CLASS_PARAMETER, orderClass.getAPIName());
        }

        if (takeProfitLimitPrice != null) {
            JsonObject takeProfit = new JsonObject();
            takeProfit.addProperty(AlpacaConstants.LIMIT_PRICE_PARAMETER, takeProfitLimitPrice);

            urlBuilder.appendJSONBodyJSONProperty(AlpacaConstants.TAKE_PROFIT_PARAMETER, takeProfit);
        }

        if (stopLossStopPrice != null || stopLossLimitPrice != null) {
            JsonObject stopLoss = new JsonObject();

            if (stopLossStopPrice != null) {
                stopLoss.addProperty(AlpacaConstants.STOP_PRICE_PARAMETER, stopLossStopPrice);
            }
            if (stopLossLimitPrice != null) {
                stopLoss.addProperty(AlpacaConstants.LIMIT_PRICE_PARAMETER, stopLossLimitPrice);
            }

            urlBuilder.appendJSONBodyJSONProperty(AlpacaConstants.STOP_LOSS_PARAMETER, stopLoss);
        }

        HttpResponse<InputStream> response = alpacaRequest.invokePost(urlBuilder);

        if (response.getStatus() != 200) {
            throw new AlpacaAPIRequestException(response);
        }

        return alpacaRequest.getResponseObject(response, Order.class);
    }

    /**
     * A market order is a request to buy or sell a security at the currently available market price. It provides the
     * most likely method of filling an order. Market orders fill nearly instantaneously. This method calls {@link
     * #requestNewOrder(String, Integer, OrderSide, OrderType, OrderTimeInForce, Double, Double, Double, Double,
     * Boolean, String, OrderClass, Double, Double, Double)} with {@link OrderType#MARKET}.
     *
     * @param symbol      symbol or asset ID to identify the asset to trade
     * @param quantity    number of shares to trade
     * @param side        buy or sell
     * @param timeInForce day, gtc, opg, cls, ioc, fok. Please see Understand Orders for more info.
     *
     * @return the order
     *
     * @throws AlpacaAPIRequestException the alpaca api request exception
     * @see <a href="https://docs.alpaca.markets/trading-on-alpaca/orders/#order-types">Order Types</a>
     */
    public Order requestNewMarketOrder(String symbol, Integer quantity, OrderSide side, OrderTimeInForce timeInForce)
            throws AlpacaAPIRequestException {
        return requestNewOrder(symbol, quantity, side, OrderType.MARKET, timeInForce, null, null, null, null, null,
                null, OrderClass.SIMPLE, null, null, null);
    }

    /**
     * A limit order is an order to buy or sell at a specified price or better. A buy limit order (a limit order to buy)
     * is executed at the specified limit price or lower (i.e., better). Conversely, a sell limit order (a limit order
     * to sell) is executed at the specified limit price or higher (better). Unlike a market order, you have to specify
     * the limit price parameter when submitting your order. This method calls {@link #requestNewOrder(String, Integer,
     * OrderSide, OrderType, OrderTimeInForce, Double, Double, Double, Double, Boolean, String, OrderClass, Double,
     * Double, Double)} with {@link OrderType#LIMIT}.
     *
     * @param symbol        symbol or asset ID to identify the asset to trade
     * @param quantity      number of shares to trade
     * @param side          buy or sell
     * @param timeInForce   day, gtc, opg, cls, ioc, fok. Please see Understand Orders for more info.
     * @param limitPrice    required if type is limit or stop_limit
     * @param extendedHours (default) false. If true, order will be eligible to execute in premarket/afterhours. Only
     *                      works with type limit and time_in_force day.
     *
     * @return the order
     *
     * @throws AlpacaAPIRequestException the alpaca api request exception
     * @see <a href="https://docs.alpaca.markets/trading-on-alpaca/orders/#order-types">Order Types</a>
     */
    public Order requestNewLimitOrder(String symbol, Integer quantity, OrderSide side, OrderTimeInForce timeInForce,
            Double limitPrice, Boolean extendedHours) throws AlpacaAPIRequestException {
        return requestNewOrder(symbol, quantity, side, OrderType.LIMIT, timeInForce, limitPrice, null, null, null,
                extendedHours, null, OrderClass.SIMPLE, null, null, null);
    }

    /**
     * A stop (market) order is an order to buy or sell a security when its price moves past a particular point,
     * ensuring a higher probability of achieving a predetermined entry or exit price. Once the market price crosses the
     * specified stop price, the stop order becomes a market order. Alpaca converts buy stop orders into stop limit
     * orders with a limit price that is 4% higher than a stop price &lt; $50 (or 2.5% higher than a stop price &gt;=
     * $50). Sell stop orders are not converted into stop limit orders. This method calls {@link
     * #requestNewOrder(String, Integer, OrderSide, OrderType, OrderTimeInForce, Double, Double, Double, Double,
     * Boolean, String, OrderClass, Double, Double, Double)} with {@link OrderType#STOP}.
     *
     * @param symbol        symbol or asset ID to identify the asset to trade
     * @param quantity      number of shares to trade
     * @param side          buy or sell
     * @param timeInForce   day, gtc, opg, cls, ioc, fok. Please see Understand Orders for more info.
     * @param stopPrice     required if type is stop or stop_limit
     * @param extendedHours (default) false. If true, order will be eligible to execute in premarket/afterhours. Only
     *                      works with type limit and time_in_force day.
     *
     * @return the order
     *
     * @throws AlpacaAPIRequestException the alpaca api request exception
     * @see <a href="https://docs.alpaca.markets/trading-on-alpaca/orders/#order-types">Order Types</a>
     */
    public Order requestNewStopOrder(String symbol, Integer quantity, OrderSide side, OrderTimeInForce timeInForce,
            Double stopPrice, Boolean extendedHours) throws AlpacaAPIRequestException {
        return requestNewOrder(symbol, quantity, side, OrderType.STOP, timeInForce, null, stopPrice, null, null,
                extendedHours, null, OrderClass.SIMPLE, null, null, null);
    }

    /**
     * A stop-limit order is a conditional trade over a set time frame that combines the features of a stop order with
     * those of a limit order and is used to mitigate risk. The stop-limit order will be executed at a specified limit
     * price, or better, after a given stop price has been reached. Once the stop price is reached, the stop-limit order
     * becomes a limit order to buy or sell at the limit price or better. This method calls {@link
     * #requestNewOrder(String, Integer, OrderSide, OrderType, OrderTimeInForce, Double, Double, Double, Double,
     * Boolean, String, OrderClass, Double, Double, Double)} with {@link OrderType#STOP_LIMIT}.
     *
     * @param symbol        symbol or asset ID to identify the asset to trade
     * @param quantity      number of shares to trade
     * @param side          buy or sell
     * @param timeInForce   day, gtc, opg, cls, ioc, fok. Please see Understand Orders for more info.
     * @param limitPrice    required if type is limit or stop_limit
     * @param stopPrice     required if type is stop or stop_limit
     * @param extendedHours (default) false. If true, order will be eligible to execute in premarket/afterhours. Only
     *                      works with type limit and time_in_force day.
     *
     * @return the order
     *
     * @throws AlpacaAPIRequestException the alpaca api request exception
     * @see <a href="https://docs.alpaca.markets/trading-on-alpaca/orders/#order-types">Order Types</a>
     */
    public Order requestNewStopLimitOrder(String symbol, Integer quantity, OrderSide side, OrderTimeInForce timeInForce,
            Double limitPrice, Double stopPrice, Boolean extendedHours) throws AlpacaAPIRequestException {
        return requestNewOrder(symbol, quantity, side, OrderType.STOP_LIMIT, timeInForce, limitPrice, stopPrice,
                null, null, extendedHours, null, OrderClass.SIMPLE, null, null, null);
    }

    /**
     * A bracket order is a chain of three orders that can be used to manage your position entry and exit. It is a
     * common use case of an OTOCO (One Triggers OCO {One Cancels Other}) order. This method calls {@link
     * #requestNewOrder(String, Integer, OrderSide, OrderType, OrderTimeInForce, Double, Double, Double, Double,
     * Boolean, String, OrderClass, Double, Double, Double)} with {@link OrderType#MARKET} and with parameters for a
     * bracket order.
     *
     * @param symbol               symbol or asset ID to identify the asset to trade
     * @param quantity             number of shares to trade
     * @param side                 buy or sell
     * @param timeInForce          day, gtc, opg, cls, ioc, fok. Please see Understand Orders for more info.
     * @param takeProfitLimitPrice Additional parameter for take-profit leg of advanced orders. Required for bracket
     *                             orders.
     * @param stopLossStopPrice    Additional parameters for stop-loss leg of advanced orders. Required for bracket
     *                             orders.
     * @param stopLossLimitPrice   Additional parameters for stop-loss leg of advanced orders. The stop-loss order
     *                             becomes a stop-limit order if specified.
     *
     * @return the order
     *
     * @throws AlpacaAPIRequestException the alpaca api request exception
     * @see <a href="https://docs.alpaca.markets/trading-on-alpaca/orders/#order-types">Order Types</a>
     */
    public Order requestNewMarketBracketOrder(String symbol, Integer quantity, OrderSide side,
            OrderTimeInForce timeInForce, Double takeProfitLimitPrice, Double stopLossStopPrice,
            Double stopLossLimitPrice) throws AlpacaAPIRequestException {
        return requestNewOrder(symbol, quantity, side, OrderType.MARKET, timeInForce, null, null, null, null, null,
                null, OrderClass.BRACKET, takeProfitLimitPrice, stopLossStopPrice, stopLossLimitPrice);
    }

    /**
     * A bracket order is a chain of three orders that can be used to manage your position entry and exit. It is a
     * common use case of an OTOCO (One Triggers OCO {One Cancels Other}) order. This method calls {@link
     * #requestNewOrder(String, Integer, OrderSide, OrderType, OrderTimeInForce, Double, Double, Double, Double,
     * Boolean, String, OrderClass, Double, Double, Double)} with {@link OrderType#LIMIT} and with parameters for a
     * bracket order.
     *
     * @param symbol               symbol or asset ID to identify the asset to trade
     * @param quantity             number of shares to trade
     * @param side                 buy or sell
     * @param timeInForce          day, gtc, opg, cls, ioc, fok. Please see Understand Orders for more info.
     * @param limitPrice           required if type is limit or stop_limit
     * @param extendedHours        (default) false. If true, order will be eligible to execute in premarket/afterhours.
     *                             Only works with type limit and time_in_force day.
     * @param takeProfitLimitPrice Additional parameter for take-profit leg of advanced orders. Required for bracket
     *                             orders.
     * @param stopLossStopPrice    Additional parameters for stop-loss leg of advanced orders. Required for bracket
     *                             orders.
     * @param stopLossLimitPrice   Additional parameters for stop-loss leg of advanced orders. The stop-loss order
     *                             becomes a stop-limit order if specified.
     *
     * @return the order
     *
     * @throws AlpacaAPIRequestException the alpaca api request exception
     * @see <a href="https://docs.alpaca.markets/trading-on-alpaca/orders/#order-types">Order Types</a>
     */
    public Order requestNewLimitBracketOrder(String symbol, Integer quantity, OrderSide side,
            OrderTimeInForce timeInForce, Double limitPrice, Boolean extendedHours, Double takeProfitLimitPrice,
            Double stopLossStopPrice, Double stopLossLimitPrice) throws AlpacaAPIRequestException {
        return requestNewOrder(symbol, quantity, side, OrderType.LIMIT, timeInForce, limitPrice, null, null, null,
                extendedHours, null, OrderClass.BRACKET, takeProfitLimitPrice, stopLossStopPrice, stopLossLimitPrice);
    }

    /**
     * OCO (One-Cancels-Other) is another type of advanced order type. This is a set of two orders with the same side
     * (buy/buy or sell/sell) and currently only exit order is supported. In other words, this is the second part of the
     * bracket orders where the entry order is already filled, and you can submit the take-profit and stop-loss in one
     * order submission. This method calls {@link #requestNewOrder(String, Integer, OrderSide, OrderType,
     * OrderTimeInForce, Double, Double, Double, Double, Boolean, String, OrderClass, Double, Double, Double)} with
     * parameters for an OCO order type.
     *
     * @param symbol               symbol or asset ID to identify the asset to trade
     * @param quantity             number of shares to trade
     * @param side                 buy or sell
     * @param timeInForce          day, gtc, opg, cls, ioc, fok. Please see Understand Orders for more info.
     * @param extendedHours        (default) false. If true, order will be eligible to execute in premarket/afterhours.
     *                             Only works with type limit and time_in_force day.
     * @param takeProfitLimitPrice Additional parameter for take-profit leg of advanced orders.
     * @param stopLossStopPrice    Additional parameters for stop-loss leg of advanced orders.
     * @param stopLossLimitPrice   Additional parameters for stop-loss leg of advanced orders. The stop-loss order
     *                             becomes a stop-limit order if specified.
     *
     * @return the order
     *
     * @throws AlpacaAPIRequestException the alpaca api request exception
     * @see <a href="https://docs.alpaca.markets/trading-on-alpaca/orders/#order-types">Order Types</a>
     */
    public Order requestNewOCOOrder(String symbol, Integer quantity, OrderSide side,
            OrderTimeInForce timeInForce, Boolean extendedHours, Double takeProfitLimitPrice,
            Double stopLossStopPrice, Double stopLossLimitPrice) throws AlpacaAPIRequestException {
        return requestNewOrder(symbol, quantity, side, OrderType.LIMIT, timeInForce, null, null, null, null,
                extendedHours, null, OrderClass.OCO, takeProfitLimitPrice, stopLossStopPrice, stopLossLimitPrice);
    }

    /**
     * OTO (One-Triggers-Other) is a variant of bracket order. It takes one of the take-profit or stop-loss order in
     * addition to the entry order. This method calls {@link #requestNewOrder(String, Integer, OrderSide, OrderType,
     * OrderTimeInForce, Double, Double, Double, Double, Boolean, String, OrderClass, Double, Double, Double)} with
     * {@link OrderType#LIMIT} and with parameters for an OTO order type.
     *
     * @param symbol               symbol or asset ID to identify the asset to trade
     * @param quantity             number of shares to trade
     * @param side                 buy or sell
     * @param timeInForce          day, gtc, opg, cls, ioc, fok. Please see Understand Orders for more info.
     * @param takeProfitLimitPrice Additional parameter for take-profit leg of advanced orders.
     * @param stopLossStopPrice    Additional parameters for stop-loss leg of advanced orders.
     * @param stopLossLimitPrice   Additional parameters for stop-loss leg of advanced orders. The stop-loss order
     *                             becomes a stop-limit order if specified.
     *
     * @return the order
     *
     * @throws AlpacaAPIRequestException the alpaca api request exception
     * @see <a href="https://docs.alpaca.markets/trading-on-alpaca/orders/#order-types">Order Types</a>
     */
    public Order requestNewOTOMarketOrder(String symbol, Integer quantity, OrderSide side,
            OrderTimeInForce timeInForce, Double takeProfitLimitPrice, Double stopLossStopPrice,
            Double stopLossLimitPrice) throws AlpacaAPIRequestException {
        return requestNewOrder(symbol, quantity, side, OrderType.MARKET, timeInForce, null, null, null, null, null,
                null, OrderClass.OTO, takeProfitLimitPrice, stopLossStopPrice, stopLossLimitPrice);
    }

    /**
     * OTO (One-Triggers-Other) is a variant of bracket order. It takes one of the take-profit or stop-loss order in
     * addition to the entry order. This method calls {@link #requestNewOrder(String, Integer, OrderSide, OrderType,
     * OrderTimeInForce, Double, Double, Double, Double, Boolean, String, OrderClass, Double, Double, Double)} with
     * {@link OrderType#LIMIT} and with parameters for an OTO order type.
     *
     * @param symbol               symbol or asset ID to identify the asset to trade
     * @param quantity             number of shares to trade
     * @param side                 buy or sell
     * @param timeInForce          day, gtc, opg, cls, ioc, fok. Please see Understand Orders for more info.
     * @param limitPrice           required if type is limit or stop_limit
     * @param extendedHours        (default) false. If true, order will be eligible to execute in premarket/afterhours.
     *                             Only works with type limit and time_in_force day.
     * @param takeProfitLimitPrice Additional parameter for take-profit leg of advanced orders.
     * @param stopLossStopPrice    Additional parameters for stop-loss leg of advanced orders.
     * @param stopLossLimitPrice   Additional parameters for stop-loss leg of advanced orders. The stop-loss order
     *                             becomes a stop-limit order if specified.
     *
     * @return the order
     *
     * @throws AlpacaAPIRequestException the alpaca api request exception
     * @see <a href="https://docs.alpaca.markets/trading-on-alpaca/orders/#order-types">Order Types</a>
     */
    public Order requestNewOTOLimitOrder(String symbol, Integer quantity, OrderSide side,
            OrderTimeInForce timeInForce, Double limitPrice, Boolean extendedHours, Double takeProfitLimitPrice,
            Double stopLossStopPrice, Double stopLossLimitPrice) throws AlpacaAPIRequestException {
        return requestNewOrder(symbol, quantity, side, OrderType.LIMIT, timeInForce, limitPrice, null, null, null,
                extendedHours, null, OrderClass.OTO, takeProfitLimitPrice, stopLossStopPrice, stopLossLimitPrice);
    }

    /**
     * OTO (One-Triggers-Other) is a variant of bracket order. It takes one of the take-profit or stop-loss order in
     * addition to the entry order. This method calls {@link #requestNewOrder(String, Integer, OrderSide, OrderType,
     * OrderTimeInForce, Double, Double, Double, Double, Boolean, String, OrderClass, Double, Double, Double)} with
     * {@link OrderType#STOP} and with parameters for an OTO order type.
     *
     * @param symbol               symbol or asset ID to identify the asset to trade
     * @param quantity             number of shares to trade
     * @param side                 buy or sell
     * @param timeInForce          day, gtc, opg, cls, ioc, fok. Please see Understand Orders for more info.
     * @param stopPrice            required if type is stop or stop_limit
     * @param extendedHours        (default) false. If true, order will be eligible to execute in premarket/afterhours.
     *                             Only works with type limit and time_in_force day.
     * @param takeProfitLimitPrice Additional parameter for take-profit leg of advanced orders.
     * @param stopLossStopPrice    Additional parameters for stop-loss leg of advanced orders.
     * @param stopLossLimitPrice   Additional parameters for stop-loss leg of advanced orders. The stop-loss order
     *                             becomes a stop-limit order if specified.
     *
     * @return the order
     *
     * @throws AlpacaAPIRequestException the alpaca api request exception
     * @see <a href="https://docs.alpaca.markets/trading-on-alpaca/orders/#order-types">Order Types</a>
     */
    public Order requestNewOTOStopOrder(String symbol, Integer quantity, OrderSide side,
            OrderTimeInForce timeInForce, Double stopPrice, Boolean extendedHours, Double takeProfitLimitPrice,
            Double stopLossStopPrice, Double stopLossLimitPrice) throws AlpacaAPIRequestException {
        return requestNewOrder(symbol, quantity, side, OrderType.STOP, timeInForce, null, stopPrice, null, null,
                extendedHours, null, OrderClass.OTO, takeProfitLimitPrice, stopLossStopPrice, stopLossLimitPrice);
    }

    /**
     * OTO (One-Triggers-Other) is a variant of bracket order. It takes one of the take-profit or stop-loss order in
     * addition to the entry order. This method calls {@link #requestNewOrder(String, Integer, OrderSide, OrderType,
     * OrderTimeInForce, Double, Double, Double, Double, Boolean, String, OrderClass, Double, Double, Double)} with
     * {@link OrderType#STOP_LIMIT} and with parameters for an OTO order type.
     *
     * @param symbol               symbol or asset ID to identify the asset to trade
     * @param quantity             number of shares to trade
     * @param side                 buy or sell
     * @param timeInForce          day, gtc, opg, cls, ioc, fok. Please see Understand Orders for more info.
     * @param limitPrice           required if type is limit or stop_limit
     * @param stopPrice            required if type is stop or stop_limit
     * @param extendedHours        (default) false. If true, order will be eligible to execute in premarket/afterhours.
     *                             Only works with type limit and time_in_force day.
     * @param takeProfitLimitPrice Additional parameter for take-profit leg of advanced orders.
     * @param stopLossStopPrice    Additional parameters for stop-loss leg of advanced orders.
     * @param stopLossLimitPrice   Additional parameters for stop-loss leg of advanced orders. The stop-loss order
     *                             becomes a stop-limit order if specified.
     *
     * @return the order
     *
     * @throws AlpacaAPIRequestException the alpaca api request exception
     * @see <a href="https://docs.alpaca.markets/trading-on-alpaca/orders/#order-types">Order Types</a>
     */
    public Order requestNewOTOStopLimitOrder(String symbol, Integer quantity, OrderSide side,
            OrderTimeInForce timeInForce, Double limitPrice, Double stopPrice, Boolean extendedHours,
            Double takeProfitLimitPrice, Double stopLossStopPrice, Double stopLossLimitPrice)
            throws AlpacaAPIRequestException {
        return requestNewOrder(symbol, quantity, side, OrderType.STOP_LIMIT, timeInForce, limitPrice, stopPrice,
                null, null, extendedHours, null, OrderClass.OTO, takeProfitLimitPrice,
                stopLossStopPrice, stopLossLimitPrice);
    }

    /**
     * Trailing stop orders allow you to continuously and automatically keep updating the stop price threshold based on
     * the stock price movement. This method calls {@link #requestNewOrder(String, Integer, OrderSide, OrderType,
     * OrderTimeInForce, Double, Double, Double, Double, Boolean, String, OrderClass, Double, Double, Double)} with
     * {@link OrderType#TRAILING_STOP} and with parameters for a Trailing Stop Price order type.
     *
     * @param symbol        symbol or asset ID to identify the asset to trade
     * @param quantity      number of shares to trade
     * @param side          buy or sell
     * @param timeInForce   day, gtc, opg, cls, ioc, fok. Please see Understand Orders for more info.
     * @param trailPrice    this or trail_percent is required if type is trailing_stop
     * @param extendedHours (default) false. If true, order will be eligible to execute in premarket/afterhours. Only
     *                      works with type limit and time_in_force day.
     *
     * @return the order
     *
     * @throws AlpacaAPIRequestException the alpaca api request exception
     * @see <a href="https://docs.alpaca.markets/trading-on-alpaca/orders/#order-types">Order Types</a>
     */
    public Order requestNewTrailingStopPriceOrder(String symbol, Integer quantity, OrderSide side,
            OrderTimeInForce timeInForce, Double trailPrice, Boolean extendedHours) throws AlpacaAPIRequestException {
        return requestNewOrder(symbol, quantity, side, OrderType.TRAILING_STOP, timeInForce, null, null,
                trailPrice, null, extendedHours, null, null, null, null, null);
    }

    /**
     * Trailing stop orders allow you to continuously and automatically keep updating the stop price threshold based on
     * the stock price movement. This method calls {@link #requestNewOrder(String, Integer, OrderSide, OrderType,
     * OrderTimeInForce, Double, Double, Double, Double, Boolean, String, OrderClass, Double, Double, Double)} with
     * {@link OrderType#TRAILING_STOP} and with parameters for a Trailing Stop Percent order type.
     *
     * @param symbol        symbol or asset ID to identify the asset to trade
     * @param quantity      number of shares to trade
     * @param side          buy or sell
     * @param timeInForce   day, gtc, opg, cls, ioc, fok. Please see Understand Orders for more info.
     * @param trailPercent  this or trail_price is required if type is trailing_stop
     * @param extendedHours (default) false. If true, order will be eligible to execute in premarket/afterhours. Only
     *                      works with type limit and time_in_force day.
     *
     * @return the order
     *
     * @throws AlpacaAPIRequestException the alpaca api request exception
     * @see <a href="https://docs.alpaca.markets/trading-on-alpaca/orders/#order-types">Order Types</a>
     */
    public Order requestNewTrailingStopPercentOrder(String symbol, Integer quantity, OrderSide side,
            OrderTimeInForce timeInForce, Double trailPercent, Boolean extendedHours) throws AlpacaAPIRequestException {
        return requestNewOrder(symbol, quantity, side, OrderType.TRAILING_STOP, timeInForce, null, null,
                null, trailPercent, extendedHours, null, null, null, null, null);
    }

    /**
     * Retrieves a single order for the given order_id.
     *
     * @param orderID Order ID
     * @param nested  If true, the result will roll up multi-leg orders under the legs field of primary order.
     *
     * @return the order
     *
     * @throws AlpacaAPIRequestException the alpaca API exception
     * @see <a href="https://docs.alpaca.markets/api-documentation/api-v2/orders/">Orders</a>
     */
    public Order getOrder(String orderID, Boolean nested) throws AlpacaAPIRequestException {
        Preconditions.checkNotNull(orderID);

        AlpacaRequestBuilder urlBuilder = new AlpacaRequestBuilder(baseAPIURL, AlpacaConstants.VERSION_2_ENDPOINT,
                AlpacaConstants.ORDERS_ENDPOINT,
                orderID);

        if (nested != null) {
            urlBuilder.appendURLParameter(AlpacaConstants.NESTED_PARAMETER, nested.toString());
        }

        HttpResponse<InputStream> response = alpacaRequest.invokeGet(urlBuilder);

        if (response.getStatus() != 200) {
            throw new AlpacaAPIRequestException(response);
        }

        return alpacaRequest.getResponseObject(response, Order.class);
    }

    /**
     * Retrieves a single order for the given client_order_id.
     *
     * @param clientOrderId the client order id
     *
     * @return the order by client id
     *
     * @throws AlpacaAPIRequestException the alpaca API exception
     * @see <a href="https://docs.alpaca.markets/api-documentation/api-v2/orders/">Orders</a>
     */
    public Order getOrderByClientID(String clientOrderId) throws AlpacaAPIRequestException {
        Preconditions.checkNotNull(clientOrderId);

        AlpacaRequestBuilder urlBuilder = new AlpacaRequestBuilder(baseAPIURL, AlpacaConstants.VERSION_2_ENDPOINT,
                AlpacaConstants.ORDERS_BY_CLIENT_ORDER_ID_ENDPOINT);
        urlBuilder.appendURLParameter(AlpacaConstants.CLIENT_ORDER_ID_PARAMETER, clientOrderId);

        HttpResponse<InputStream> response = alpacaRequest.invokeGet(urlBuilder);

        if (response.getStatus() != 200) {
            throw new AlpacaAPIRequestException(response);
        }

        return alpacaRequest.getResponseObject(response, Order.class);
    }

    /**
     * Replaces a single order with updated parameters. Each parameter overrides the corresponding attribute of the
     * existing order. The other attributes remain the same as the existing order.
     *
     * @param orderID       Order id
     * @param quantity      number of shares to trade
     * @param timeInForce   day, gtc, opg, cls, ioc, fok. Please see Understand Orders for more info.
     * @param limitPrice    required if type is limit or stop_limit
     * @param stopPrice     required if type is stop or stop_limit
     * @param trail         the new value of the trail_price or trail_percent value (works only for type=trailing_stop)
     * @param clientOrderId A unique identifier for the order. Automatically generated if not sent.
     *
     * @return the order
     *
     * @throws AlpacaAPIRequestException the alpaca api request exception
     * @see <a href="https://docs.alpaca.markets/api-documentation/api-v2/orders/">Orders</a>
     */
    public Order replaceOrder(String orderID, Integer quantity, OrderTimeInForce timeInForce, Double limitPrice,
            Double stopPrice, Double trail, String clientOrderId) throws AlpacaAPIRequestException {
        Preconditions.checkNotNull(orderID);

        AlpacaRequestBuilder urlBuilder = new AlpacaRequestBuilder(baseAPIURL, AlpacaConstants.VERSION_2_ENDPOINT,
                AlpacaConstants.ORDERS_ENDPOINT,
                orderID);

        if (quantity != null) {
            urlBuilder.appendJSONBodyProperty(AlpacaConstants.QTY_PARAMETER, quantity.toString());
        }

        if (timeInForce != null) {
            urlBuilder.appendJSONBodyProperty(AlpacaConstants.TIME_IN_FORCE_PARAMETER, timeInForce.getAPIName());
        }

        if (limitPrice != null) {
            urlBuilder.appendJSONBodyProperty(AlpacaConstants.LIMIT_PRICE_PARAMETER,
                    FormatUtil.toDecimalFormat(limitPrice));
        }

        if (stopPrice != null) {
            urlBuilder.appendJSONBodyProperty(AlpacaConstants.STOP_PRICE_PARAMETER,
                    FormatUtil.toDecimalFormat(stopPrice));
        }

        if (trail != null) {
            urlBuilder.appendJSONBodyProperty(AlpacaConstants.TRAIL_PARAMETER,
                    FormatUtil.toDecimalFormat(trail));
        }

        if (clientOrderId != null) {
            urlBuilder.appendJSONBodyProperty(AlpacaConstants.CLIENT_ORDER_ID_PARAMETER, clientOrderId);
        }

        HttpResponse<InputStream> response = alpacaRequest.invokePatch(urlBuilder);

        if (response.getStatus() != 200) {
            throw new AlpacaAPIRequestException(response);
        }

        return alpacaRequest.getResponseObject(response, Order.class);
    }

    /**
     * Attempts to cancel all open orders. A response will be provided for each order that is attempted to be cancelled.
     * If an order is no longer cancelable, the server will respond with status 500 and reject the request.
     *
     * @return the array list of cancelled orders
     *
     * @throws AlpacaAPIRequestException the alpaca api request exception
     * @see <a href="https://docs.alpaca.markets/api-documentation/api-v2/orders/">Orders</a>
     */
    public ArrayList<CancelledOrder> cancelAllOrders() throws AlpacaAPIRequestException {
        AlpacaRequestBuilder urlBuilder = new AlpacaRequestBuilder(baseAPIURL, AlpacaConstants.VERSION_2_ENDPOINT,
                AlpacaConstants.ORDERS_ENDPOINT);

        HttpResponse<InputStream> response = alpacaRequest.invokeDelete(urlBuilder);

        if (response.getStatus() != 207) { // This returns a 207 multi-status message
            throw new AlpacaAPIRequestException(response);
        }

        Type arrayListType = new TypeToken<ArrayList<CancelledOrder>>() {}.getType();

        return alpacaRequest.getResponseObject(response, arrayListType);
    }

    /**
     * Attempts to cancel an open order. If the order is no longer cancelable (example: status=order_filled), the server
     * will respond with status 422, and reject the request.
     *
     * @param orderId Order ID
     *
     * @return true, if successful
     *
     * @throws AlpacaAPIRequestException the alpaca API exception
     * @see <a href="https://docs.alpaca.markets/api-documentation/api-v2/orders/">Orders</a>
     */
    public boolean cancelOrder(String orderId) throws AlpacaAPIRequestException {
        Preconditions.checkNotNull(orderId);

        AlpacaRequestBuilder urlBuilder = new AlpacaRequestBuilder(baseAPIURL, AlpacaConstants.VERSION_2_ENDPOINT,
                AlpacaConstants.ORDERS_ENDPOINT,
                orderId);

        HttpResponse<InputStream> response = alpacaRequest.invokeDelete(urlBuilder);

        if ((response.getStatus() != 200 && response.getStatus() != 204)) {
            throw new AlpacaAPIRequestException(response);
        }

        return response.getStatus() == 200 || response.getStatus() == 204;
    }

    /**
     * Gets the open positions.
     *
     * @return the open positions
     *
     * @throws AlpacaAPIRequestException the alpaca API exception
     * @see <a href="https://docs.alpaca.markets/api-documentation/api-v2/positions/">Positions</a>
     */
    public ArrayList<Position> getOpenPositions() throws AlpacaAPIRequestException {
        AlpacaRequestBuilder urlBuilder = new AlpacaRequestBuilder(baseAPIURL, AlpacaConstants.VERSION_2_ENDPOINT,
                AlpacaConstants.POSITIONS_ENDPOINT);

        HttpResponse<InputStream> response = alpacaRequest.invokeGet(urlBuilder);

        if (response.getStatus() != 200) {
            throw new AlpacaAPIRequestException(response);
        }

        Type arrayListType = new TypeToken<ArrayList<Position>>() {}.getType();

        return alpacaRequest.getResponseObject(response, arrayListType);
    }

    /**
     * Gets the open position by symbol.
     *
     * @param symbol the symbol or asset_id (required)
     *
     * @return the open position by symbol
     *
     * @throws AlpacaAPIRequestException the alpaca API exception
     * @see <a href="https://docs.alpaca.markets/api-documentation/api-v2/positions/">Positions</a>
     */
    public Position getOpenPositionBySymbol(String symbol) throws AlpacaAPIRequestException {
        Preconditions.checkNotNull(symbol);

        AlpacaRequestBuilder urlBuilder = new AlpacaRequestBuilder(baseAPIURL, AlpacaConstants.VERSION_2_ENDPOINT,
                AlpacaConstants.POSITIONS_ENDPOINT,
                symbol.trim());

        HttpResponse<InputStream> response = alpacaRequest.invokeGet(urlBuilder);

        if (response.getStatus() != 200) {
            throw new AlpacaAPIRequestException(response);
        }

        return alpacaRequest.getResponseObject(response, Position.class);
    }

    /**
     * Closes (liquidates) all of the account’s open long and short positions. A response will be provided for each
     * order that is attempted to be cancelled. If an order is no longer cancelable, the server will respond with status
     * 500 and reject the request.
     *
     * @return a list of closing position orders
     *
     * @throws AlpacaAPIRequestException the alpaca API exception
     * @see <a href="https://docs.alpaca.markets/api-documentation/api-v2/positions/">Positions</a>
     */
    public ArrayList<ClosePositionOrder> closeAllPositions() throws AlpacaAPIRequestException {
        AlpacaRequestBuilder urlBuilder = new AlpacaRequestBuilder(baseAPIURL, AlpacaConstants.VERSION_2_ENDPOINT,
                AlpacaConstants.POSITIONS_ENDPOINT);

        HttpResponse<InputStream> response = alpacaRequest.invokeDelete(urlBuilder);

        if (response.getStatus() != 207) { // This returns a 207 multi-status message
            throw new AlpacaAPIRequestException(response);
        }

        Type arrayListType = new TypeToken<ArrayList<ClosePositionOrder>>() {}.getType();

        return alpacaRequest.getResponseObject(response, arrayListType);
    }

    /**
     * Closes (liquidates) the account’s open position for the given symbol. Works for both long and short positions.
     *
     * @param symbol symbol or asset_id
     *
     * @return a closing position order
     *
     * @throws AlpacaAPIRequestException the alpaca API exception
     * @see <a href="https://docs.alpaca.markets/api-documentation/api-v2/positions/">Positions</a>
     */
    public Order closePosition(String symbol) throws AlpacaAPIRequestException {
        Preconditions.checkNotNull(symbol);

        AlpacaRequestBuilder urlBuilder = new AlpacaRequestBuilder(baseAPIURL, AlpacaConstants.VERSION_2_ENDPOINT,
                AlpacaConstants.POSITIONS_ENDPOINT,
                symbol);

        HttpResponse<InputStream> response = alpacaRequest.invokeDelete(urlBuilder);

        if (response.getStatus() != 200) {
            throw new AlpacaAPIRequestException(response);
        }

        return alpacaRequest.getResponseObject(response, Order.class);
    }

    /**
     * Get a list of assets.
     *
     * @param assetStatus e.g. “active”. By default, all statuses are included.
     * @param assetClass  Defaults to us_equity.
     *
     * @return the assets
     *
     * @throws AlpacaAPIRequestException the alpaca API exception
     * @see <a href="https://docs.alpaca.markets/api-documentation/api-v2/assets/">Assets</a>
     */
    public ArrayList<Asset> getAssets(AssetStatus assetStatus, String assetClass) throws AlpacaAPIRequestException {
        AlpacaRequestBuilder urlBuilder = new AlpacaRequestBuilder(baseAPIURL, AlpacaConstants.VERSION_2_ENDPOINT,
                AlpacaConstants.ASSETS_ENDPOINT);

        if (assetStatus != null) {
            urlBuilder.appendURLParameter(AlpacaConstants.STATUS_PARAMETER, assetStatus.getAPIName());
        }

        if (assetClass != null) {
            urlBuilder.appendURLParameter(AlpacaConstants.ASSET_CLASS_PARAMETER, assetClass.trim());
        }

        HttpResponse<InputStream> response = alpacaRequest.invokeGet(urlBuilder);

        if (response.getStatus() != 200) {
            throw new AlpacaAPIRequestException(response);
        }

        Type arrayListType = new TypeToken<ArrayList<Asset>>() {}.getType();

        return alpacaRequest.getResponseObject(response, arrayListType);
    }

    /**
     * Gets the asset by symbol or asset_id.
     *
     * @param symbolOrAssetID the symbol or asset_id (required)
     *
     * @return the asset by symbol
     *
     * @throws AlpacaAPIRequestException the alpaca API exception
     * @see <a href="https://docs.alpaca.markets/api-documentation/api-v2/assets/">Assets</a>
     */
    public Asset getAssetBySymbol(String symbolOrAssetID) throws AlpacaAPIRequestException {
        Preconditions.checkNotNull(symbolOrAssetID);

        AlpacaRequestBuilder urlBuilder = new AlpacaRequestBuilder(baseAPIURL, AlpacaConstants.VERSION_2_ENDPOINT,
                AlpacaConstants.ASSETS_ENDPOINT,
                symbolOrAssetID.trim());

        HttpResponse<InputStream> response = alpacaRequest.invokeGet(urlBuilder);

        if (response.getStatus() != 200) {
            throw new AlpacaAPIRequestException(response);
        }

        return alpacaRequest.getResponseObject(response, Asset.class);
    }

    /**
     * Returns the list of watchlists registered under the account.
     *
     * @return the watch lists
     *
     * @throws AlpacaAPIRequestException the alpaca api exception
     * @see <a href="https://docs.alpaca.markets/api-documentation/api-v2/watchlist/">Watchlists</a>
     */
    public ArrayList<Watchlist> getWatchlists() throws AlpacaAPIRequestException {
        AlpacaRequestBuilder urlBuilder = new AlpacaRequestBuilder(baseAPIURL, AlpacaConstants.VERSION_2_ENDPOINT,
                AlpacaConstants.WATCHLISTS_ENDPOINT);

        HttpResponse<InputStream> response = alpacaRequest.invokeGet(urlBuilder);

        if (response.getStatus() != 200) {
            throw new AlpacaAPIRequestException(response);
        }

        Type arrayListType = new TypeToken<ArrayList<Watchlist>>() {}.getType();
        return alpacaRequest.getResponseObject(response, arrayListType);
    }

    /**
     * Create a new watchlist with initial set of assets.
     *
     * @param name    arbitrary name string, up to 64 characters
     * @param symbols set of symbol string
     *
     * @return the created watchlist
     *
     * @throws AlpacaAPIRequestException the alpaca api exception
     * @see <a href="https://docs.alpaca.markets/api-documentation/api-v2/watchlist/">Watchlists</a>
     */
    public Watchlist createWatchlist(String name, String... symbols) throws AlpacaAPIRequestException {
        Preconditions.checkNotNull(name);
        Preconditions.checkState(name.length() <= 64);

        AlpacaRequestBuilder urlBuilder = new AlpacaRequestBuilder(baseAPIURL, AlpacaConstants.VERSION_2_ENDPOINT,
                AlpacaConstants.WATCHLISTS_ENDPOINT);

        urlBuilder.appendJSONBodyProperty("name", name);

        if (symbols != null) {
            JsonArray symbolsArray = new JsonArray();
            Arrays.stream(symbols).forEach(symbolsArray::add);

            urlBuilder.appendJSONBodyJSONProperty("symbols", symbolsArray);
        }

        HttpResponse<InputStream> response = alpacaRequest.invokePost(urlBuilder);

        if (response.getStatus() != 200) {
            throw new AlpacaAPIRequestException(response);
        }

        return alpacaRequest.getResponseObject(response, Watchlist.class);
    }

    /**
     * Returns a watchlist identified by the ID.
     *
     * @param watchlistID Watchlist ID
     *
     * @return the watchlist
     *
     * @throws AlpacaAPIRequestException the alpaca api exception
     * @see <a href="https://docs.alpaca.markets/api-documentation/api-v2/watchlist/">Watchlists</a>
     */
    public Watchlist getWatchlist(String watchlistID) throws AlpacaAPIRequestException {
        Preconditions.checkNotNull(watchlistID);

        AlpacaRequestBuilder urlBuilder = new AlpacaRequestBuilder(baseAPIURL, AlpacaConstants.VERSION_2_ENDPOINT,
                AlpacaConstants.WATCHLISTS_ENDPOINT,
                watchlistID);

        HttpResponse<InputStream> response = alpacaRequest.invokeGet(urlBuilder);

        if (response.getStatus() != 200) {
            throw new AlpacaAPIRequestException(response);
        }

        return alpacaRequest.getResponseObject(response, Watchlist.class);
    }

    /**
     * Update the name and/or content of watchlist.
     *
     * @param watchlistID Watchlist ID
     * @param name        the new watchlist name
     * @param symbols     the new list of symbol names to replace the watchlist content
     *
     * @return the updated watchlist
     *
     * @throws AlpacaAPIRequestException the alpaca api exception
     * @see <a href="https://docs.alpaca.markets/api-documentation/api-v2/watchlist/">Watchlists</a>
     */
    public Watchlist updateWatchlist(String watchlistID, String name, String... symbols)
            throws AlpacaAPIRequestException {
        Preconditions.checkNotNull(watchlistID);

        AlpacaRequestBuilder urlBuilder = new AlpacaRequestBuilder(baseAPIURL, AlpacaConstants.VERSION_2_ENDPOINT,
                AlpacaConstants.WATCHLISTS_ENDPOINT,
                watchlistID);

        if (name != null) {
            urlBuilder.appendJSONBodyProperty("name", name);
        }

        if (symbols != null) {
            JsonArray symbolsArray = new JsonArray();
            Arrays.stream(symbols).forEach(symbolsArray::add);

            urlBuilder.appendJSONBodyJSONProperty("symbols", symbolsArray);
        }

        HttpResponse<InputStream> response = alpacaRequest.invokePut(urlBuilder);

        if (response.getStatus() != 200) {
            throw new AlpacaAPIRequestException(response);
        }

        return alpacaRequest.getResponseObject(response, Watchlist.class);
    }

    /**
     * Append an asset for the symbol to the end of watchlist asset list
     *
     * @param watchlistID Watchlist ID
     * @param symbol      the symbol name to add to the watchlist
     *
     * @return the watchlist
     *
     * @throws AlpacaAPIRequestException the alpaca api exception
     * @see <a href="https://docs.alpaca.markets/api-documentation/api-v2/watchlist/">Watchlists</a>
     */
    public Watchlist addWatchlistAsset(String watchlistID, String symbol) throws AlpacaAPIRequestException {
        Preconditions.checkNotNull(watchlistID);
        Preconditions.checkNotNull(symbol);

        AlpacaRequestBuilder urlBuilder = new AlpacaRequestBuilder(baseAPIURL, AlpacaConstants.VERSION_2_ENDPOINT,
                AlpacaConstants.WATCHLISTS_ENDPOINT,
                watchlistID);

        urlBuilder.appendJSONBodyProperty("symbol", symbol);

        HttpResponse<InputStream> response = alpacaRequest.invokePost(urlBuilder);

        if (response.getStatus() != 200) {
            throw new AlpacaAPIRequestException(response);
        }

        return alpacaRequest.getResponseObject(response, Watchlist.class);
    }

    /**
     * Delete a watchlist. This is a permanent deletion.
     *
     * @param watchlistID Watchlist ID
     *
     * @return if the watchlist was deleted
     *
     * @throws AlpacaAPIRequestException the alpaca api exception
     * @see <a href="https://docs.alpaca.markets/api-documentation/api-v2/watchlist/">Watchlists</a>
     */
    public boolean deleteWatchlist(String watchlistID) throws AlpacaAPIRequestException {
        Preconditions.checkNotNull(watchlistID);

        AlpacaRequestBuilder urlBuilder = new AlpacaRequestBuilder(baseAPIURL, AlpacaConstants.VERSION_2_ENDPOINT,
                AlpacaConstants.WATCHLISTS_ENDPOINT,
                watchlistID);

        HttpResponse<InputStream> response = alpacaRequest.invokeDelete(urlBuilder);

        if ((response.getStatus() != 200 && response.getStatus() != 204)) {
            throw new AlpacaAPIRequestException(response);
        }

        return response.getStatus() == 200 || response.getStatus() == 204;
    }

    /**
     * Delete one entry for an asset by symbol name.
     *
     * @param watchlistID Watchlist ID
     * @param symbol      symbol name to remove from the watchlist content
     *
     * @return the updated watchlist
     *
     * @throws AlpacaAPIRequestException the alpaca api exception
     * @see <a href="https://docs.alpaca.markets/api-documentation/api-v2/watchlist/">Watchlists</a>
     */
    public Watchlist removeSymbolFromWatchlist(String watchlistID, String symbol) throws AlpacaAPIRequestException {
        Preconditions.checkNotNull(watchlistID);
        Preconditions.checkNotNull(symbol);

        AlpacaRequestBuilder urlBuilder = new AlpacaRequestBuilder(baseAPIURL, AlpacaConstants.VERSION_2_ENDPOINT,
                AlpacaConstants.WATCHLISTS_ENDPOINT,
                watchlistID,
                symbol);

        HttpResponse<InputStream> response = alpacaRequest.invokeDelete(urlBuilder);

        if (response.getStatus() != 200) {
            throw new AlpacaAPIRequestException(response);
        }

        return alpacaRequest.getResponseObject(response, Watchlist.class);
    }

    /**
     * Returns timeseries data about equity and profit/loss (P/L) of the account in requested timespan.
     *
     * @param periodLength  The duration of the data in "number + unit", such as 1D, where unit can be D for day, W for
     *                      week, M for month and A for year. Defaults to 1M. This parameter is the number.
     * @param periodUnit    The duration of the data in "number + unit", such as 1D, where unit can be D for day, W for
     *                      week, M for month and A for year. Defaults to 1M. This parameter is the unit.
     * @param timeFrame     The resolution of time window. 1Min, 5Min, 15Min, 1H, or 1D. If omitted, 1Min for less than
     *                      7 days period, 15Min for less than 30 days, or otherwise 1D.
     * @param dateEnd       The date the data is returned up to, in "YYYY-MM-DD" format. Defaults to the current market
     *                      date (rolls over at the market open if extended_hours is false, otherwise at 7am ET)
     * @param extendedHours If true, include extended hours in the result. This is effective only for timeframe less
     *                      than 1D.
     *
     * @return the portfolio history
     *
     * @throws AlpacaAPIRequestException the alpaca api request exception
     */
    public PortfolioHistory getPortfolioHistory(Integer periodLength, PortfolioPeriodUnit periodUnit,
            PortfolioTimeFrame timeFrame, LocalDate dateEnd, Boolean extendedHours) throws AlpacaAPIRequestException {
        AlpacaRequestBuilder urlBuilder = new AlpacaRequestBuilder(baseAPIURL, AlpacaConstants.VERSION_2_ENDPOINT,
                AlpacaConstants.ACCOUNT_ENDPOINT,
                AlpacaConstants.PORTFOLIO_ENDPOINT,
                AlpacaConstants.HISTORY_ENDPOINT);

        if (periodLength != null && periodUnit != null) {
            urlBuilder.appendURLParameter(AlpacaConstants.PERIOD_PARAMETER, periodLength + periodUnit.getAPIName());
        }

        if (timeFrame != null) {
            urlBuilder.appendURLParameter(AlpacaConstants.TIMEFRAME_PARAMETER, timeFrame.getAPIName());
        }

        if (dateEnd != null) {
            urlBuilder.appendURLParameter(AlpacaConstants.DATE_END_PARAMETER, FormatUtil.toDateString(dateEnd));
        }

        if (extendedHours != null) {
            urlBuilder.appendURLParameter(AlpacaConstants.EXTENDED_HOURS_PARAMETER, extendedHours.toString());
        }

        HttpResponse<InputStream> response = alpacaRequest.invokeGet(urlBuilder);

        if (response.getStatus() != 200) {
            throw new AlpacaAPIRequestException(response);
        }

        return alpacaRequest.getResponseObject(response, PortfolioHistory.class);
    }

    /**
     * Returns the market calendar.
     *
     * @return the calendar
     *
     * @throws AlpacaAPIRequestException the alpaca API exception
     * @see <a href="https://docs.alpaca.markets/api-documentation/api-v2/calendar/">Calendar</a>
     */
    public ArrayList<Calendar> getCalendar() throws AlpacaAPIRequestException {
        AlpacaRequestBuilder urlBuilder = new AlpacaRequestBuilder(baseAPIURL, AlpacaConstants.VERSION_2_ENDPOINT,
                AlpacaConstants.CALENDAR_ENDPOINT);

        HttpResponse<InputStream> response = alpacaRequest.invokeGet(urlBuilder);

        if (response.getStatus() != 200) {
            throw new AlpacaAPIRequestException(response);
        }

        Type arrayListType = new TypeToken<ArrayList<Calendar>>() {}.getType();

        return alpacaRequest.getResponseObject(response, arrayListType);
    }

    /**
     * Returns the market calendar.
     *
     * @param start The first date to retrieve data for (inclusive)
     * @param end   The last date to retrieve data for (inclusive)
     *
     * @return the calendar
     *
     * @throws AlpacaAPIRequestException the alpaca API exception
     * @see <a href="https://docs.alpaca.markets/api-documentation/api-v2/calendar/">Calendar</a>
     */
    public ArrayList<Calendar> getCalendar(LocalDate start, LocalDate end) throws AlpacaAPIRequestException {
        AlpacaRequestBuilder urlBuilder = new AlpacaRequestBuilder(baseAPIURL, AlpacaConstants.VERSION_2_ENDPOINT,
                AlpacaConstants.CALENDAR_ENDPOINT);

        if (start != null) {
            urlBuilder.appendURLParameter(AlpacaConstants.START_PARAMETER, FormatUtil.toDateString(start));
        }

        if (end != null) {
            urlBuilder.appendURLParameter(AlpacaConstants.END_PARAMETER, FormatUtil.toDateString(end));
        }

        HttpResponse<InputStream> response = alpacaRequest.invokeGet(urlBuilder);

        if (response.getStatus() != 200) {
            throw new AlpacaAPIRequestException(response);
        }

        Type arrayListType = new TypeToken<ArrayList<Calendar>>() {}.getType();

        return alpacaRequest.getResponseObject(response, arrayListType);
    }

    /**
     * Returns the market clock.
     *
     * @return the clock
     *
     * @throws AlpacaAPIRequestException the alpaca API exception
     * @see <a href="https://docs.alpaca.markets/api-documentation/api-v2/clock/">Clock</a>
     */
    public Clock getClock() throws AlpacaAPIRequestException {
        AlpacaRequestBuilder urlBuilder = new AlpacaRequestBuilder(baseAPIURL, AlpacaConstants.VERSION_2_ENDPOINT,
                AlpacaConstants.CLOCK_ENDPOINT);

        HttpResponse<InputStream> response = alpacaRequest.invokeGet(urlBuilder);

        if (response.getStatus() != 200) {
            throw new AlpacaAPIRequestException(response);
        }

        return alpacaRequest.getResponseObject(response, Clock.class);
    }

    /**
     * Retrieves a list of bars for each requested symbol. It is guaranteed all bars are in ascending order by time.
     * <p>
     * Currently, no “incomplete” bars are returned. For example, a 1 minute bar for 09:30 will not be returned until
     * 09:31.
     *
     * @param timeframe One of minute, 1Min, 5Min, 15Min, day or 1D. minute is an alias of 1Min. Similarly, day is of
     *                  1D.
     * @param symbol    One symbol name.
     * @param limit     The maximum number of bars to be returned for each symbol. It can be between 1 and 1000. Default
     *                  is 100 if parameter is unspecified or 0.
     * @param start     Filter bars equal to or after this time. Cannot be used with after.
     * @param end       Filter bars equal to or before this time. Cannot be used with until.
     * @param after     Filter bars after this time. Cannot be used with start.
     * @param until     Filter bars before this time. Cannot be used with end.
     *
     * @return An object with a key for each symbol and the Bars object as the values. Note that it returns status 200
     * with an empty object if no requested symbol is found.
     *
     * @throws AlpacaAPIRequestException the alpaca API exception
     * @see <a href="https://docs.alpaca.markets/api-documentation/api-v2/market-data/bars/">Bars</a>
     */
    public Map<String, ArrayList<Bar>> getBars(BarsTimeFrame timeframe, String symbol, Integer limit,
            ZonedDateTime start, ZonedDateTime end, ZonedDateTime after, ZonedDateTime until)
            throws AlpacaAPIRequestException {
        return this.getBars(timeframe, new String[]{symbol}, limit, start, end, after, until);
    }

    /**
     * Retrieves a list of bars for each requested symbol. It is guaranteed all bars are in ascending order by time.
     * <p>
     * Currently, no “incomplete” bars are returned. For example, a 1 minute bar for 09:30 will not be returned until
     * 09:31.
     *
     * @param timeframe One of minute, 1Min, 5Min, 15Min, day or 1D. minute is an alias of 1Min. Similarly, day is of
     *                  1D.
     * @param symbols   One or more (max 200) symbol names split by commas (“,”).
     * @param limit     The maximum number of bars to be returned for each symbol. It can be between 1 and 1000. Default
     *                  is 100 if parameter is unspecified or 0.
     * @param start     Filter bars equal to or after this time. Cannot be used with after.
     * @param end       Filter bars equal to or before this time. Cannot be used with until.
     * @param after     Filter bars after this time. Cannot be used with start.
     * @param until     Filter bars before this time. Cannot be used with end.
     *
     * @return @return An object with a key for each symbol and the Bars object as the values. Note that it returns
     * status 200 with an empty object if no requested symbol is found.
     *
     * @throws AlpacaAPIRequestException the alpaca API exception
     * @see <a href="https://docs.alpaca.markets/api-documentation/api-v2/market-data/bars/">Bars</a>
     */
    public Map<String, ArrayList<Bar>> getBars(BarsTimeFrame timeframe, String[] symbols, Integer limit,
            ZonedDateTime start, ZonedDateTime end, ZonedDateTime after, ZonedDateTime until)
            throws AlpacaAPIRequestException {
        AlpacaRequestBuilder urlBuilder = new AlpacaRequestBuilder(baseDataUrl, AlpacaConstants.VERSION_1_ENDPOINT,
                AlpacaConstants.BARS_ENDPOINT);

        if (timeframe != null) {
            urlBuilder.appendEndpoint(timeframe.getAPIName());
        }

        if (symbols != null) {
            urlBuilder.appendURLParameter(AlpacaConstants.SYMBOLS_PARAMETER, String.join(",", symbols));
        }

        if (limit != null) {
            urlBuilder.appendURLParameter(AlpacaConstants.LIMIT_PARAMETER, limit.toString());
        }

        if (start != null) {
            urlBuilder.appendURLParameter(AlpacaConstants.START_PARAMETER,
                    start.format(DateTimeFormatter.ISO_OFFSET_DATE_TIME));
        }

        if (end != null) {
            urlBuilder.appendURLParameter(AlpacaConstants.END_PARAMETER,
                    end.format(DateTimeFormatter.ISO_OFFSET_DATE_TIME));
        }

        if (after != null) {
            urlBuilder.appendURLParameter(AlpacaConstants.AFTER_PARAMETER,
                    after.format(DateTimeFormatter.ISO_OFFSET_DATE_TIME));
        }

        if (until != null) {
            urlBuilder.appendURLParameter(AlpacaConstants.UNTIL_PARAMETER,
                    until.format(DateTimeFormatter.ISO_OFFSET_DATE_TIME));
        }

        HttpResponse<InputStream> response = alpacaRequest.invokeGet(urlBuilder);

        if (response.getStatus() != 200) {
            throw new AlpacaAPIRequestException(response);
        }

        Type mapType = new TypeToken<Map<String, ArrayList<Bar>>>() {}.getType();

        return alpacaRequest.getResponseObject(response, mapType);
    }

    /**
     * Retrieves the last trade for the requested symbol.
     *
     * @param symbol A stock ticker symbol to retrieve the last trade of
     *
     * @return the last trade response object
     *
     * @throws AlpacaAPIRequestException the alpaca api request exception
     * @see <a href="https://alpaca.markets/docs/api-documentation/api-v2/market-data/last-trade/">Last Trade</a>
     */
    public LastTradeResponse getLastTrade(String symbol) throws AlpacaAPIRequestException {
        Preconditions.checkNotNull(symbol);

        AlpacaRequestBuilder urlBuilder = new AlpacaRequestBuilder(baseDataUrl, AlpacaConstants.VERSION_1_ENDPOINT,
                AlpacaConstants.LAST_ENDPOINT,
                AlpacaConstants.STOCKS_ENDPOINT,
                symbol);

        HttpResponse<InputStream> response = alpacaRequest.invokeGet(urlBuilder);

        if (response.getStatus() != 200) {
            throw new AlpacaAPIRequestException(response);
        }

        return alpacaRequest.getResponseObject(response, LastTradeResponse.class);
    }

    /**
     * Retrieves the last quote for the requested symbol.
     *
     * @param symbol A stock ticker symbol to retrieve the last trade of
     *
     * @return the last quote response object
     *
     * @throws AlpacaAPIRequestException the alpaca api request exception
     * @see <a href="https://alpaca.markets/docs/api-documentation/api-v2/market-data/last-quote/>Last Quote</a>
     */
    public LastQuoteResponse getLastQuote(String symbol) throws AlpacaAPIRequestException {
        Preconditions.checkNotNull(symbol);

        AlpacaRequestBuilder urlBuilder = new AlpacaRequestBuilder(baseDataUrl, AlpacaConstants.VERSION_1_ENDPOINT,
                AlpacaConstants.LAST_QUOTE_ENDPOINT,
                AlpacaConstants.STOCKS_ENDPOINT,
                symbol);

        HttpResponse<InputStream> response = alpacaRequest.invokeGet(urlBuilder);

        if (response.getStatus() != 200) {
            throw new AlpacaAPIRequestException(response);
        }

        return alpacaRequest.getResponseObject(response, LastQuoteResponse.class);
    }

    /**
     * Adds the alpaca stream listener.
     *
     * @param streamListener the stream listener
     *
     * @throws WebsocketException the WebsocketException
     */
    public void addAlpacaStreamListener(AlpacaStreamListener streamListener) throws WebsocketException {
        alpacaWebSocketClient.addListener(streamListener);
    }

    /**
     * Removes the alpaca stream listener.
     *
     * @param streamListener the stream listener
     *
     * @throws WebsocketException the WebsocketException
     */
    public void removeAlpacaStreamListener(AlpacaStreamListener streamListener) throws WebsocketException {
        alpacaWebSocketClient.removeListener(streamListener);
    }

    /**
     * Adds the alpaca stream listener.
     *
     * @param streamListener the stream listener
     *
     * @throws WebsocketException the WebsocketException
     */
    public void addMarketDataStreamListener(MarketDataStreamListener streamListener) throws WebsocketException {
        marketDataWebSocketClient.addListener(streamListener);
    }

    /**
     * Removes the alpaca stream listener.
     *
     * @param streamListener the stream listener
     *
     * @throws WebsocketException the WebsocketException
     */
    public void removeMarketDataStreamListener(MarketDataStreamListener streamListener) throws WebsocketException {
        marketDataWebSocketClient.removeListener(streamListener);
    }

    @Override
    public String toString() {
        return new StringJoiner(", ", this.getClass().getSimpleName() + "[", "]")
                .add("baseAPIURL = " + baseAPIURL)
                .add("baseDataUrl = " + baseDataUrl)
                .add("keyID = " + keyID)
                .toString();
    }
}<|MERGE_RESOLUTION|>--- conflicted
+++ resolved
@@ -56,6 +56,7 @@
 import java.time.format.DateTimeFormatter;
 import java.util.ArrayList;
 import java.util.Arrays;
+import java.util.List;
 import java.util.Map;
 import java.util.StringJoiner;
 import java.util.stream.Collectors;
@@ -336,7 +337,7 @@
      * @param direction The chronological order of response based on the submission time. asc or desc. Defaults to
      *                  desc.
      * @param nested    If true, the result will roll up multi-leg orders under the legs field of primary order.
-     * @param symbols   Optional, a list of symbols to only return orders for those symbols passed in
+     * @param symbols   A list of symbols to filter the result by (null for no filter).
      *
      * @return the orders
      *
@@ -344,13 +345,8 @@
      * @see <a href="https://docs.alpaca.markets/api-documentation/api-v2/orders/">Orders</a>
      */
     public ArrayList<Order> getOrders(OrderStatus status, Integer limit, ZonedDateTime after, ZonedDateTime until,
-<<<<<<< HEAD
-            Direction direction, Boolean nested) throws AlpacaAPIRequestException {
-        AlpacaRequestBuilder urlBuilder = new AlpacaRequestBuilder(baseAPIURL, AlpacaConstants.VERSION_2_ENDPOINT,
-=======
-            Direction direction, Boolean nested, ArrayList<String> symbols) throws AlpacaAPIRequestException {
-        AlpacaRequestBuilder urlBuilder = new AlpacaRequestBuilder(baseAPIURL, apiVersion,
->>>>>>> bd4b3836
+            Direction direction, Boolean nested, List<String> symbols) throws AlpacaAPIRequestException {
+        AlpacaRequestBuilder urlBuilder = new AlpacaRequestBuilder(baseAPIURL, AlpacaConstants.VERSION_2_ENDPOINT,
                 AlpacaConstants.ORDERS_ENDPOINT);
 
         if (status != null) {
@@ -379,9 +375,8 @@
             urlBuilder.appendURLParameter(AlpacaConstants.NESTED_PARAMETER, nested.toString());
         }
 
-        if (symbols != null) {
-            urlBuilder.appendURLParameter(AlpacaConstants.SYMBOLS_PARAMETER, symbols.toString().
-                    replace(", ", ",").replaceAll("[\\[.\\]]", ""));
+        if (symbols != null && !symbols.isEmpty()) {
+            urlBuilder.appendURLParameter(AlpacaConstants.SYMBOLS_PARAMETER, String.join(",", symbols));
         }
 
         HttpResponse<InputStream> response = alpacaRequest.invokeGet(urlBuilder);
